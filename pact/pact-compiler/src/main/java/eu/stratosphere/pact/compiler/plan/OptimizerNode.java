/***********************************************************************************************************************
 *
 * Copyright (C) 2010 by the Stratosphere project (http://stratosphere.eu)
 *
 * Licensed under the Apache License, Version 2.0 (the "License"); you may not use this file except in compliance with
 * the License. You may obtain a copy of the License at
 *
 *     http://www.apache.org/licenses/LICENSE-2.0
 *
 * Unless required by applicable law or agreed to in writing, software distributed under the License is distributed on
 * an "AS IS" BASIS, WITHOUT WARRANTIES OR CONDITIONS OF ANY KIND, either express or implied. See the License for the
 * specific language governing permissions and limitations under the License.
 *
 **********************************************************************************************************************/

package eu.stratosphere.pact.compiler.plan;

import java.util.ArrayList;
import java.util.Collections;
import java.util.HashMap;
import java.util.List;
import java.util.Map;

import eu.stratosphere.pact.common.contract.CoGroupContract;
import eu.stratosphere.pact.common.contract.Contract;
import eu.stratosphere.pact.common.contract.CrossContract;
import eu.stratosphere.pact.common.contract.GenericDataSink;
import eu.stratosphere.pact.common.contract.GenericDataSource;
import eu.stratosphere.pact.common.contract.MapContract;
import eu.stratosphere.pact.common.contract.MatchContract;
import eu.stratosphere.pact.common.contract.ReduceContract;
import eu.stratosphere.pact.common.plan.Visitable;
import eu.stratosphere.pact.common.plan.Visitor;
import eu.stratosphere.pact.compiler.CompilerException;
import eu.stratosphere.pact.compiler.Costs;
import eu.stratosphere.pact.compiler.DataStatistics;
import eu.stratosphere.pact.compiler.GlobalProperties;
import eu.stratosphere.pact.compiler.LocalProperties;
import eu.stratosphere.pact.compiler.costs.CostEstimator;
import eu.stratosphere.pact.runtime.task.util.TaskConfig.LocalStrategy;

/**
 * This class represents a node in the internal representation of the PACT plan. The internal
 * representation is used by the optimizer to determine the algorithms to be used
 * and to create the Nephele schedule for the runtime system.
 * 
 * @author Fabian Hüske (fabian.hueske@tu-berlin.de)
 * @author Stephan Ewen (stephan.ewen@tu -berlin.de)
 */
public abstract class OptimizerNode implements Visitable<OptimizerNode>
{
	// ------------------------------------------------------------------------
	//                         Internal classes
	// ------------------------------------------------------------------------

	/**
	 * An enumeration describing the type of the PACT.
	 */
	public enum PactType {
		Cogroup(CoGroupContract.class),
		Cross(CrossContract.class),
		DataSource(GenericDataSource.class),
		DataSink(GenericDataSink.class),
		Map(MapContract.class),
		Match(MatchContract.class),
		Reduce(ReduceContract.class);

		private Class<? extends Contract> clazz; // The class describing the contract

		/**
		 * Private constructor to set enum attributes.
		 * 
		 * @param clazz
		 *        The class of the actual PACT contract represented by this enum constant.
		 */
		private PactType(Class<? extends Contract> clazz) {
			this.clazz = clazz;
		}

		/**
		 * Gets the class of the actual PACT contract represented by this enum constant.
		 * 
		 * @return The class of the actual PACT contract.
		 */
		public Class<? extends Contract> getPactClass() {
			return this.clazz;
		}

		/**
		 * Utility method that gets the enum constant for a PACT class.
		 * 
		 * @param pactClass
		 *        The PACT class to find the enum constant for.
		 * @return The enum constant for the given pact class.
		 */
		public static PactType getType(Class<? extends Contract> pactClass) {
			PactType[] values = PactType.values();
			for (int i = 0; i < values.length; i++) {
				if (values[i].clazz.isAssignableFrom(pactClass)) {
					return values[i];
				}
			}
			return null;
		}
	}

	// ------------------------------------------------------------------------
	//                              Members
	// ------------------------------------------------------------------------

	private final Contract pactContract; // The contract (Reduce / Match / DataSource / ...)

//	private final OutputContract outputContract; // the outputContract

	private List<PactConnection> outgoingConnections; // The links to succeeding nodes

	private List<InterestingProperties> intProps; // the interesting properties of this node

	protected LocalProperties localProps; // local properties of the data produced by this node

	protected GlobalProperties globalProps; // global properties of the data produced by this node

	protected List<UnclosedBranchDescriptor> openBranches; // stack of branches in the sub-graph that are not joined
	
	protected Map<OptimizerNode, OptimizerNode> branchPlan; // the actual plan alternative chosen at a branch point

	protected OptimizerNode lastJoinedBranchNode; // the node with latest branch (node with multiple outputs)
	                                          // that both children share and that is at least partially joined

	protected LocalStrategy localStrategy; // The local strategy (sorting / hashing, ...)

	protected Costs nodeCosts; // the costs incurred by this node

	protected Costs cumulativeCosts; // the cumulative costs of all operators in the sub-tree of this node

	protected long estimatedOutputSize = -1; // the estimated size of the output (bytes)

	protected long estimatedNumRecords = -1; // the estimated number of key/value pairs in the output

	protected long estimatedKeyCardinality = -1; // the estimated number of distinct keys in the output

	private int degreeOfParallelism = -1; // the number of parallel instances of this node

	private int instancesPerMachine = -1; // the number of parallel instance that will run on the same machine

	private int memoryPerTask; // the amount of memory dedicated to each task, in MiBytes

	private int id = -1; // the id for this node.

	private boolean pFlag = false; // flag for the internal pruning algorithm

	// ------------------------------------------------------------------------
	//                      Constructor / Setup
	// ------------------------------------------------------------------------

	/**
	 * Creates a new node for the optimizer plan.
	 * 
	 * @param pactContract
	 *        The PACT that the node represents.
	 */
	public OptimizerNode(Contract pactContract) {
		if (pactContract == null) {
			throw new NullPointerException("The contract must not ne null.");
		}

		this.pactContract = pactContract;

		this.outgoingConnections = null;

		this.localProps = new LocalProperties();
		this.globalProps = new GlobalProperties();

//		this.outputContract = determineOutputContractFromStub();
	}

	/**
	 * This is an internal copy-constructor that is used to create copies of the nodes
	 * for plan enumeration. This constructor copies all properties (deep, if objects)
	 * except the outgoing connections and the costs. The connections are omitted,
	 * because the copied nodes are used in different enumerated trees/graphs. The
	 * costs are only computed for the actual alternative plan, so they are not
	 * copied themselves.
	 * 
	 * @param toClone
	 *        The node to clone.
	 * @param globalProps
	 *        The global properties of this copy.
	 * @param localProps
	 *        The local properties of this copy.
	 */
	protected OptimizerNode(OptimizerNode toClone, GlobalProperties globalProps, LocalProperties localProps) {
		this.pactContract = toClone.pactContract;
		this.localStrategy = toClone.localStrategy;

//		this.outputContract = toClone.outputContract;

		this.localProps = localProps;
		this.globalProps = globalProps;

		this.estimatedOutputSize = toClone.estimatedOutputSize;
		this.estimatedKeyCardinality = toClone.estimatedKeyCardinality;
		this.estimatedNumRecords = toClone.estimatedNumRecords;

		this.id = toClone.id;
		this.degreeOfParallelism = toClone.degreeOfParallelism;
		this.instancesPerMachine = toClone.instancesPerMachine;

		// check, if this node branches. if yes, this candidate must be associated with
		// the branching template node.
		if (toClone.isBranching()) {
			this.branchPlan = new HashMap<OptimizerNode, OptimizerNode>(6);
			this.branchPlan.put(toClone, this);
		}

		// remember the highest node in our sub-plan that branched.
		this.lastJoinedBranchNode = toClone.lastJoinedBranchNode;
}

	// ------------------------------------------------------------------------
	//      Abstract methods that implement node specific behavior
	//        and the pact type specific optimization methods.
	// ------------------------------------------------------------------------

	/**
	 * Gets the name of this node. This returns either the name of the PACT, or
	 * a string marking the node as a data source or a data sink.
	 * 
	 * @return The node name.
	 */
	public abstract String getName();

	/**
	 * This function is for plan translation purposes. Upon invocation, the implementing subclasses should
	 * examine its contained contract and look at the contracts that feed their data into that contract.
	 * The method should then create a <tt>PactConnection</tt> for each of those inputs.
	 * <p>
	 * In addition, the nodes must set the shipping strategy of the connection, if a suitable optimizer hint is found.
	 * 
	 * @param contractToNode
	 *        The map to translate the contracts to their corresponding optimizer nodes.
	 */
	public abstract void setInputs(Map<Contract, OptimizerNode> contractToNode);

	/**
	 * This method needs to be overridden by subclasses to return the children.
	 * 
	 * @return The list of incoming links.
	 */
	public abstract List<List<PactConnection>> getIncomingConnections();

	/**
	 * Causes this node to compute its output estimates (such as number of rows, size in bytes)
	 * based on the inputs and the compiler hints. The compiler hints are instantiated with conservative
	 * default values which are used if no other values are provided. Nodes may access the statistics to
	 * determine relevant information.
	 * 
	 * @param statistics
	 *        The statistics object which may be accessed to get statistical information.
	 *        The parameter may be null, if no statistics are available.
	 */
	public abstract void computeOutputEstimates(DataStatistics statistics);

	/**
	 * Tells the node to compute the interesting properties for its inputs. The interesting properties
	 * for the node itself must have been computed before.
	 * The node must then see how many of interesting properties it preserves and add its own.
	 * 
	 * @param estimator		The {@code CostEstimator} instance to use for plan cost estimation. 
	 */
	public abstract void computeInterestingPropertiesForInputs(CostEstimator estimator);

	/**
	 * This method causes the node to compute the description of open branches in its sub-plan. An open branch
	 * describes, that a (transitive) child node had multiple outputs, which have not all been re-joined in the
	 * sub-plan. This method needs to set the <code>openBranches</code> field to a stack of unclosed branches, the
	 * latest one top. A branch is considered closed, if some later node sees all of the branching node's outputs,
	 * no matter if there have been more branches to different paths in the meantime.
	 */
	public abstract void computeUnclosedBranchStack();

	/**
	 * Computes the plan alternatives for this node, an implicitly for all nodes that are children of
	 * this node. This method must determine for each alternative the global and local properties
	 * and the costs. This method may recursively call <code>getAlternatives()</code> on its children
	 * to get their plan alternatives, and build its own alternatives on top of those.
	 * 
	 * @param estimator
	 *        The cost estimator used to estimate the costs of each plan alternative.
	 * @return A list containing all plan alternatives.
	 */
	public abstract List<? extends OptimizerNode> getAlternativePlans(CostEstimator estimator);

	/**
	 * This method implements the visit of a depth-first graph traversing visitor. Implementors must first
	 * call the <code>preVisit()</code> method, then hand the visitor to their children, and finally call
	 * the <code>postVisit()</code> method.
	 * 
	 * @param visitor
	 *        The graph traversing visitor.
	 * @see eu.stratosphere.pact.common.plan.Visitable#accept(eu.stratosphere.pact.common.plan.Visitor)
	 */
	@Override
	public abstract void accept(Visitor<OptimizerNode> visitor);

	/**
	 * Checks, whether this node requires memory for its tasks or not.
	 * 
	 * @return True, if this node contains logic that requires memory usage, false otherwise.
	 */
	public abstract int getMemoryConsumerCount();

	// ------------------------------------------------------------------------
	//                          Getters / Setters
	// ------------------------------------------------------------------------

	/**
	 * Gets the ID of this node. If the id has not yet been set, this method returns -1;
	 * 
	 * @return This node's id, or -1, if not yet set.
	 */
	public int getId() {
		return this.id;
	}

	/**
	 * Sets the ID of this node.
	 * 
	 * @param id
	 *        The id for this node.
	 */
	public void SetId(int id) {
		this.id = id;
	}

	/**
	 * Adds a new outgoing connection to this node.
	 * 
	 * @param pactConnection
	 *        The connection to add.
	 */
	public void addOutgoingConnection(PactConnection pactConnection) {
		if (this.outgoingConnections == null) {
			this.outgoingConnections = new ArrayList<PactConnection>();
		} else {
			if (this.outgoingConnections.size() == 64) {
				throw new CompilerException("Cannot currently handle nodes with more than 64 outputs.");
			}
		}

		this.outgoingConnections.add(pactConnection);
	}

	/**
	 * The list of outgoing connections from this node to succeeding tasks.
	 * 
	 * @return The list of outgoing connections.
	 */
	public List<PactConnection> getOutgoingConnections() {
		return this.outgoingConnections == null ? Collections.<PactConnection> emptyList() : this.outgoingConnections;
	}

	/**
	 * Gets the object that specifically describes the contract of this node.
	 * 
	 * @return This node's contract.
	 */
	public Contract getPactContract() {
		return this.pactContract;
	}

	/**
	 * Gets the type of the PACT as a <tt>PactType</tt> enumeration constant for this node.
	 * 
	 * @return The type of the PACT.
	 */
	public PactType getPactType() {
		return PactType.getType(this.pactContract.getClass());
	}

<<<<<<< HEAD
	/**
	 * Gets the output contract declared on the user function that is wrapped in the PACT of this node.
	 * 
	 * @return The declared output contract, or <tt>OutputContract.None</tt>, if none was declared.
	 */
	public OutputContract getOutputContract() {
		return this.outputContract;
	}
=======
//	/**
//	 * Gets the output contract declared on the user function that is wrapped in the PACT of this node.
//	 * 
//	 * @return The declared output contract, or <tt>OutputContract.None</tt>, if none was declared.
//	 */
//	public OutputContract getOutputContract() {
//		return outputContract;
//	}
>>>>>>> 3775fdca

	/**
	 * Gets the degree of parallelism for the contract represented by this optimizer node.
	 * The degree of parallelism denotes how many parallel instances of the user function will be
	 * spawned during the execution. If this value is <code>-1</code>, then the system will take
	 * the default number of parallel instances.
	 * 
	 * @return The degree of parallelism.
	 */
	public int getDegreeOfParallelism() {
		return this.degreeOfParallelism;
	}

	/**
	 * Sets the degree of parallelism for the contract represented by this optimizer node.
	 * The degree of parallelism denotes how many parallel instances of the user function will be
	 * spawned during the execution. If this value is set to <code>-1</code>, then the system will take
	 * the default number of parallel instances.
	 * 
	 * @param degreeOfParallelism
	 *        The degree of parallelism to set.
	 * @throws IllegalArgumentException
	 *         If the degree of parallelism is smaller than one.
	 */
	public void setDegreeOfParallelism(int degreeOfParallelism) {
		if (degreeOfParallelism < 1) {
			throw new IllegalArgumentException();
		}

		this.degreeOfParallelism = degreeOfParallelism;
	}

	/**
	 * Gets the number of parallel instances of the contract that are
	 * to be executed on the same machine.
	 * 
	 * @return The number of instances per machine.
	 */
	public int getInstancesPerMachine() {
		return this.instancesPerMachine;
	}

	/**
	 * Sets the number of parallel instances of the contract that are
	 * to be executed on the same machine.
	 * 
	 * @param instancesPerMachine
	 *        The instances per machine.
	 * @throws IllegalArgumentException
	 *         If the number of instances per machine is smaller than one.
	 */
	public void setInstancesPerMachine(int instancesPerMachine) {
		if (instancesPerMachine < 1) {
			throw new IllegalArgumentException();
		}
		this.instancesPerMachine = instancesPerMachine;
	}

	/**
	 * Gets the memory dedicated to each task for this node.
	 * 
	 * @return The memory per task, in MiBytes.
	 */
	public int getMemoryPerTask() {
		return this.memoryPerTask;
	}

	/**
	 * Sets the memory dedicated to each task for this node.
	 * 
	 * @param memoryPerTask
	 *        The memory per task.
	 */
	public void setMemoryPerTask(int memoryPerTask) {
		this.memoryPerTask = memoryPerTask;
	}

	/**
	 * Gets the costs incurred by this node. The costs reflect also the costs incurred by the shipping strategies
	 * of the incoming connections.
	 * 
	 * @return The node-costs, or null, if not yet set.
	 */
	public Costs getNodeCosts() {
		return this.nodeCosts;
	}

	/**
	 * Gets the cumulative costs of this nose. The cumulative costs are the the sum of the costs
	 * of this node and of all nodes in the subtree below this node.
	 * 
	 * @return The cumulative costs, or null, if not yet set.
	 */
	public Costs getCumulativeCosts() {
		return this.cumulativeCosts;
	}

	/**
	 * Gets the local strategy from this node. This determines for example for a <i>match</i> Pact whether
	 * to use a sort-merge or a hybrid hash strategy.
	 * 
	 * @return The local strategy.
	 */
	public LocalStrategy getLocalStrategy() {
		return this.localStrategy;
	}

	/**
	 * Sets the local strategy from this node. This determines the algorithms to be used to prepare the data inside a
	 * partition.
	 * 
	 * @param strategy
	 *        The local strategy to be set.
	 */
	public void setLocalStrategy(LocalStrategy strategy) {
		this.localStrategy = strategy;
	}

	/**
	 * Gets the properties that are interesting for this node to produce.
	 * 
	 * @return The interesting properties for this node, or null, if not yet computed.
	 */
	public List<InterestingProperties> getInterestingProperties() {
		return this.intProps;
	}

	/**
	 * Gets the local properties from this OptimizedNode.
	 * 
	 * @return The local properties.
	 */
	public LocalProperties getLocalProperties() {
		return this.localProps;
	}

	/**
	 * Gets the global properties from this OptimizedNode.
	 * 
	 * @return The global properties.
	 */
	public GlobalProperties getGlobalProperties() {
		return this.globalProps;
	}

	/**
	 * Gets the estimated output size from this node.
	 * 
	 * @return The estimated output size.
	 */
	public long getEstimatedOutputSize() {
		return this.estimatedOutputSize;
	}

	/**
	 * Gets the estimated number of records in the output of this node.
	 * 
	 * @return The estimated number of records.
	 */
	public long getEstimatedNumRecords() {
		return this.estimatedNumRecords;
	}

	/**
	 * Gets the estimated key cardinality of this node's output.
	 * 
	 * @return The estimated key cardinality.
	 */
	public long getEstimatedKeyCardinality() {
		return this.estimatedKeyCardinality;
	}

	/**
	 * Checks whether this node has branching output. A node's output is branched, if it has more
	 * than one output connection.
	 * 
	 * @return True, if the node's output branches. False otherwise.
	 */
	public boolean isBranching() {
		return getOutgoingConnections() != null && getOutgoingConnections().size() > 1;
	}

	/**
	 * Sets the basic cost for this {@code OptimizerNode}
	 * 
	 * @param nodeCosts		The already knows costs for this node
	 * 						(this cost a produces by a concrete {@code OptimizerNode} subclass.
	 */
	public void setCosts(Costs nodeCosts) {
		// set the node costs
		this.nodeCosts = nodeCosts;

		// the cumulative costs are the node costs plus the costs of all inputs
		this.cumulativeCosts = new Costs(0, 0);
		this.cumulativeCosts.addCosts(nodeCosts);

		for(List<PactConnection> pl : getIncomingConnections()) {
			for (PactConnection p : pl) {
				Costs parentCosts = p.getSourcePact().cumulativeCosts;
				if(parentCosts != null)
					this.cumulativeCosts.addCosts(parentCosts);
			}
		}
	}

	// ------------------------------------------------------------------------
	//                              Miscellaneous
	// ------------------------------------------------------------------------

	/**
	 * This method step over all inputs recursively and combines all alternatives per input with all
	 * other alternative of all other inputs.
	 * 
	 * @param inPlans		all alternative plans for all incoming connections (which are unioned)
	 * @param predList		list of currently chosen alternative plans (has one entry for each incoming connection)
	 * 						[this list is build up recursively within the method]
	 * @param estimator		the cost estimator
	 * @param alternativeSubPlans	all generated alternative for this node
	 */
	@SuppressWarnings("unchecked")
	final protected void getAlternativeSubPlanCombinationsRecursively(List<? extends OptimizerNode>[] inPlans,
			ArrayList<OptimizerNode> predList, List<List<OptimizerNode>> alternativeSubPlans)
	{
		final int inputNumberToProcess = predList.size();
		final int numberOfAlternatives = inPlans[inputNumberToProcess].size();

		for(int i = 0; i < numberOfAlternatives; ++i) {
			predList.add(inPlans[inputNumberToProcess].get(i));
		
			// check if the hit the last recursion level
			if(inputNumberToProcess + 1 == inPlans.length) {
				// last recursion level: create a new alternative now

				// we clone the current list in order to preserve this alternative plan combination
				// otherwise we would override it later in...
				alternativeSubPlans.add((ArrayList<OptimizerNode>)predList.clone());
				
			} else {
				// step to next input and start to step though all plan alternatives
				getAlternativeSubPlanCombinationsRecursively(inPlans, predList, alternativeSubPlans);
			}
			
			// remove the added alternative plan node, in order to replace it with the next alternative at the beginning of the loop
			predList.remove(inputNumberToProcess);
		}
	}
	
	/**
	 * Checks, if all outgoing connections have their interesting properties set from their target nodes.
	 * 
	 * @return True, if on all outgoing connections, the interesting properties are set. False otherwise.
	 */
	public boolean haveAllOutputConnectionInterestingProperties() {
		if (this.outgoingConnections == null) {
			return true;
		}

		for (PactConnection conn : this.outgoingConnections) {
			if (conn.getInterestingProperties() == null) {
				return false;
			}
		}
		return true;
	}

	/**
	 * Computes all the interesting properties that are relevant to this node. The interesting
	 * properties are a union of the interesting properties on each outgoing connection.
	 * However, if two interesting properties on the outgoing connections overlap,
	 * the interesting properties will occur only once in this set. For that, this
	 * method deduplicates and merges the interesting properties.
	 * This method returns copies of the original interesting properties objects and
	 * leaves the original objects, contained by the connections, unchanged.
	 */
	public void computeInterestingProperties() {
		List<InterestingProperties> props = new ArrayList<InterestingProperties>();

		List<PactConnection> conns = getOutgoingConnections();
		if (conns != null) {
			for (PactConnection conn : conns) {
				List<InterestingProperties> ips = conn.getInterestingProperties();
				InterestingProperties.mergeUnionOfInterestingProperties(props, ips);
			}
		}

		this.intProps = props.isEmpty() ? Collections.<InterestingProperties> emptyList() : props;
	}

<<<<<<< HEAD
	/**
	 * Utility method that gets the output contract declared on a user function.
	 * 
	 * @return The <tt>OutputContract</tt> enum for the declared output contract, or <tt>OutputContract.None</tt>,
	 *         if none is declared.
	 * @throws CompilerException
	 *         Thrown, if more than one output contract is declared on the user function.
	 */
	protected OutputContract determineOutputContractFromStub() {
		Class<? extends Annotation> clazz = null;
		OutputContract oc = null;

		// Check whether output Contact is overridden
		if (getPactContract() instanceof OutputContractConfigurable) {
			clazz = ((OutputContractConfigurable) getPactContract()).getOutputContract();
			if (clazz != null) {
				OutputContract cc = OutputContract.getOutputContract(clazz);
				if (cc != null) {
					oc = cc;
				}
			}
		}

		// get all annotations on the class
		if (oc == null) {
			Class<?> stubClass = getPactContract().getUserCodeClass();
			Annotation[] allAnnotations = stubClass.getAnnotations();

			// for each annotation, see if it is a output contract annotation
			for (int i = 0; i < allAnnotations.length; i++) {
				clazz = allAnnotations[i].annotationType();

				// check if this is an output contract annotation
				if (clazz.getEnclosingClass().equals(eu.stratosphere.pact.common.contract.OutputContract.class)) {
					OutputContract cc = OutputContract.getOutputContract(clazz);
					if (cc != null) {
						if (oc == null) {
							oc = cc;
						} else {
							throw new CompilerException("Contract '" + this.pactContract.getName() + "' ("
								+ getPactType().name() + ") has more than one output contract.");
						}
					}
				}
			}
		}

		return oc == null ? OutputContract.None : oc;
	}
	
=======
//	/**
//	 * Utility method that gets the output contract declared on a user function.
//	 * 
//	 * @return The <tt>OutputContract</tt> enum for the declared output contract, or <tt>OutputContract.None</tt>,
//	 *         if none is declared.
//	 * @throws CompilerException
//	 *         Thrown, if more than one output contract is declared on the user function.
//	 */
//	protected OutputContract determineOutputContractFromStub() {
//		Class<? extends Annotation> clazz = null;
//		OutputContract oc = null;
//
//		// Check whether output Contact is overridden
//		if (getPactContract() instanceof OutputContractConfigurable) {
//			clazz = ((OutputContractConfigurable) getPactContract()).getOutputContract();
//			if (clazz != null) {
//				OutputContract cc = OutputContract.getOutputContract(clazz);
//				if (cc != null) {
//					oc = cc;
//				}
//			}
//		}
//
//		// get all annotations on the class
//		if (oc == null) {
//			Class<?> stubClass = getPactContract().getUserCodeClass();
//			Annotation[] allAnnotations = stubClass.getAnnotations();
//
//			// for each annotation, see if it is a output contract annotation
//			for (int i = 0; i < allAnnotations.length; i++) {
//				clazz = allAnnotations[i].annotationType();
//
//				// check if this is an output contract annotation
//				if (clazz.getEnclosingClass().equals(eu.stratosphere.pact.common.contract.OutputContract.class)) {
//					OutputContract cc = OutputContract.getOutputContract(clazz);
//					if (cc != null) {
//						if (oc == null) {
//							oc = cc;
//						} else {
//							throw new CompilerException("Contract '" + pactContract.getName() + "' ("
//								+ getPactType().name() + ") has more than one output contract.");
//						}
//					}
//				}
//			}
//		}
//
//		return oc == null ? OutputContract.None : oc;
//	}

>>>>>>> 3775fdca
	/**
	 * Takes the given list of plans that are candidates for this node in the final plan and retains for each distinct
	 * set of interesting properties only the cheapest plan.
	 * 
	 * @param plans
	 *        The plans to prune.
	 */
	public <T extends OptimizerNode> void prunePlanAlternatives(List<T> plans) {
		// shortcut for the case that there is only one plan
		if (plans.size() == 1) {
			return;
		}

		// if we have unjoined branches, split the list of plans such that only those
		// with the same candidates at the branch points are compared
		// otherwise, we may end up with the case that no compatible plans are found at
		// nodes that join
		if (this.openBranches == null) {
			prunePlansWithCommonBranchAlternatives(plans);
		} else {
			// TODO brute force still
			List<T> result = new ArrayList<T>();
			List<T> turn = new ArrayList<T>();

			while (!plans.isEmpty()) {
				turn.clear();
				T determiner = plans.remove(plans.size() - 1);
				turn.add(determiner);

				for (int k = plans.size() - 1; k >= 0; k--) {
					boolean equal = true;
					T toCheck = plans.get(k);

					for (int b = 0; b < this.openBranches.size(); b++) {
						OptimizerNode brancher = this.openBranches.get(b).branchingNode;
						OptimizerNode cand1 = determiner.branchPlan.get(brancher);
						OptimizerNode cand2 = toCheck.branchPlan.get(brancher);
						if (cand1 != cand2) {
							equal = false;
							break;
						}
					}

					if (equal) {
						turn.add(plans.remove(k));
					}
				}

				// now that we have only plans with the same branch alternatives, prune!
				if (turn.size() > 1) {
					prunePlansWithCommonBranchAlternatives(turn);
				}
				result.addAll(turn);
			}

			// after all turns are complete
			plans.clear();
			plans.addAll(result);
		}
	}

	private final <T extends OptimizerNode> void prunePlansWithCommonBranchAlternatives(List<T> plans) {
		List<List<T>> toKeep = new ArrayList<List<T>>(this.intProps.size()); // for each interesting property, which plans
		// are cheapest
		for (int i = 0; i < this.intProps.size(); i++) {
			toKeep.add(null);
		}

		T cheapest = null; // the overall cheapest plan

		// go over all plans from the list
		for (T candidate : plans) {
			// check if that plan is the overall cheapest
			if (cheapest == null || (cheapest.getCumulativeCosts().compareTo(candidate.getCumulativeCosts()) > 0)) {
				cheapest = candidate;
			}

			// find the interesting properties that this plan matches
			for (int i = 0; i < this.intProps.size(); i++) {
				if (this.intProps.get(i).isMetBy(candidate)) {
					// the candidate meets them
					if (toKeep.get(i) == null) {
						// first one to meet the interesting properties, so store it
						List<T> l = new ArrayList<T>(2);
						l.add(candidate);
						toKeep.set(i, l);
					} else {
						// others met that one before
						// see if that one is more expensive and not more general than
						// one of the others. If so, drop it.
						List<T> l = toKeep.get(i);
						boolean met = false;
						boolean replaced = false;

						for (int k = 0; k < l.size(); k++) {
							T other = l.get(k);

							// check if the candidate is both cheaper and at least as general
							if (other.getGlobalProperties().isMetBy(candidate.getGlobalProperties())
								&& other.getLocalProperties().isMetBy(candidate.getLocalProperties())
								&& other.getCumulativeCosts().compareTo(candidate.getCumulativeCosts()) > 0) {
								// replace that one with the candidate
								l.set(k, replaced ? null : candidate);
								replaced = true;
								met = true;
							} else {
								// check if the previous plan is more general and not more expensive than the candidate
								met |= (candidate.getGlobalProperties().isMetBy(other.getGlobalProperties())
									&& candidate.getLocalProperties().isMetBy(other.getLocalProperties()) && candidate
									.getCumulativeCosts().compareTo(other.getCumulativeCosts()) >= 0);
							}
						}

						if (!met) {
							l.add(candidate);
						}
					}
				}
			}
		}

		// all plans are set now
		plans.clear();

		// add the cheapest plan
		if (cheapest != null) {
			plans.add(cheapest);
			cheapest.pFlag = true; // remember that that plan is in the set
		}

		Costs cheapestCosts = cheapest.cumulativeCosts;

		// add all others, which are optimal for some interesting properties
		for (int i = 0; i < toKeep.size(); i++) {
			List<T> l = toKeep.get(i);

			if (l != null) {
				Costs maxDelta = this.intProps.get(i).getMaximalCosts();

				for (T plan : l) {
					if (plan != null && !plan.pFlag) {
						plan.pFlag = true;

						// check, if that plan is not more than the delta above the costs of the
						if (!cheapestCosts.isOtherMoreThanDeltaAbove(plan.getCumulativeCosts(), maxDelta)) {
							plans.add(plan);
						}
					}
				}
			}
		}

		// reset the flags
		for (T p : plans) {
			p.pFlag = false;
		}
	}

	/*
	 * (non-Javadoc)
	 * @see java.lang.Object#toString()
	 */
	@Override
	public String toString() {
		StringBuilder bld = new StringBuilder();

		bld.append(getName());
		bld.append(" (").append(getPactType().name()).append(") ");

		if (this.localStrategy != null) {
			bld.append('(');
			bld.append(getLocalStrategy().name());
			bld.append(") ");
		}

		List<List<PactConnection>> pl = getIncomingConnections();
		final int size = pl.size();
		for(int i = 0; i < size; ++i) {
			for (PactConnection conn : pl.get(i)) {
				bld.append('(').append(i).append(":").append(conn.getShipStrategy() == null ? "null" : conn.getShipStrategy().name()).append(')');
			}
		}

		return bld.toString();
	}

	// ------------------------------------------------------------------------
	// Handling of branches
	// ------------------------------------------------------------------------

	public boolean hasUnclosedBranches()
	{
		return this.openBranches != null && !this.openBranches.isEmpty();
	}

	protected List<UnclosedBranchDescriptor> getBranchesForParent(OptimizerNode parent)
	{
		if (this.outgoingConnections.size() == 1) {
			// return our own stack of open branches, because nothing is added
			return this.openBranches;
		}
		else if (this.outgoingConnections.size() > 1) {
			// we branch add a branch info to the stack
			List<UnclosedBranchDescriptor> branches = new ArrayList<UnclosedBranchDescriptor>(4);
			if (this.openBranches != null) {
				branches.addAll(this.openBranches);
			}

			// find out, which output number the connection to the parent
			int num;
			for (num = 0; num < this.outgoingConnections.size(); num++) {
				if (this.outgoingConnections.get(num).getTargetPact() == parent) {
					break;
				}
			}
			if (num >= this.outgoingConnections.size()) {
				throw new CompilerException("Error in compiler: "
					+ "Parent to get branch info for is not contained in the outgoing connections.");
			}

			// create the description and add it
			long bitvector = 0x1L << num;
			branches.add(new UnclosedBranchDescriptor(this, bitvector));
			return branches;
		}
		else {
			throw new CompilerException(
				"Error in compiler: Cannot get branch info for parent in a node woth no parents.");
		}
	}
	
	/**
	 * Checks whether to candidate plans for the sub-plan of this node are comparable. The two
	 * alternative plans are comparable, if
	 * a) There is no branch in the sub-plan of this node
	 * b) Both candidates have the same candidate as the child at the last open branch. 
	 * 
	 * @param child1Candidate
	 * @param child2Candidate
	 * @return
	 */
	protected boolean areBranchCompatible(List<OptimizerNode> child1Candidate, List<OptimizerNode> child2Candidate)
	{
		// if there is no open branch, the children are always compatible.
		// in most plans, that will be the dominant case
		if (this.lastJoinedBranchNode == null) {
			return true;
		}

		
		// the order of the branches in <joinedLists> does not matter 
		List<OptimizerNode> joinedLists;
		
		final int size1 = child1Candidate.size();
		int size = size1;
		
		if(child2Candidate != null) {
			final int size2 = child2Candidate.size();
			size += size2;
			
			joinedLists = new ArrayList<OptimizerNode>(size);
			
			for(int i = 0; i < size2; ++i) {
				joinedLists.add(child2Candidate.get(i));
			}			
		} else {
			joinedLists = new ArrayList<OptimizerNode>(size);			
		}

		for(int i = 0; i < size1; ++i) {
			joinedLists.add(child1Candidate.get(i));
		}

		// we check if each branch is compatible with all others
		for(int i = 0; i < size; ++i) {
			
			final OptimizerNode nodeToCompare = joinedLists.get(i).branchPlan.get(this.lastJoinedBranchNode);
			
			for(int j = i+1; j < size; ++j) {
				if(!(nodeToCompare == joinedLists.get(j).branchPlan.get(this.lastJoinedBranchNode))) {
					return false;
				}
			}
		}
		
		return true;
	}

	/*
	 * node IDs are assigned in graph-traversal order (pre-order)
	 * hence, each list is sorted by ID in ascending order and all consecutive lists start with IDs in ascending order
	 */
	protected List<UnclosedBranchDescriptor> mergeLists(List<UnclosedBranchDescriptor> child1open, List<UnclosedBranchDescriptor> child2open) {
		// check how many open branches we have. the cases:
		// 1) if both are null or empty, the result is null
		// 2) if one side is null (or empty), the result is the other side.
		// 3) both are set, then we need to merge.
		if(child1open == null || child1open.isEmpty()) {
			return child2open;
		}
		
		if(child2open == null || child2open.isEmpty()) {
			return child1open;
		}
		
		// both have a history. merge...
		ArrayList<UnclosedBranchDescriptor> result = new ArrayList<UnclosedBranchDescriptor>(4);


		int index1 = child1open.size() - 1;
		int index2 = child2open.size() - 1;

		// as both lists (child1open and child2open) are sorted in ascending ID order
		// we can do a merge-join-like loop which preserved the order in the result list
		// and eliminates duplicates
		while(index1 >= 0 || index2 >= 0) {
			int id1 = -1;
			int id2 = index2 >= 0 ? child2open.get(index2).getBranchingNode().getId() : -1;

			while (index1 >= 0 && (id1 = child1open.get(index1).getBranchingNode().getId()) > id2) {
				result.add(child1open.get(index1));
				index1--;
			}
			while (index2 >= 0 && (id2 = child2open.get(index2).getBranchingNode().getId()) > id1) {
				result.add(child2open.get(index2));
				index2--;
			}

			// match: they share a common branching child
			if (id1 == id2) {
				// if this is the latest common child, remember it
				OptimizerNode currBanchingNode = child1open.get(index1).getBranchingNode();

				if (this.lastJoinedBranchNode == null) {
					this.lastJoinedBranchNode = currBanchingNode;
				}

				// see, if this node closes the branch
				long joinedInputs = child1open.get(index1).getJoinedPathsVector()
					| child2open.get(index2).getJoinedPathsVector();

				// this is 2^size - 1, which is all bits set at positions 0..size-1
				long allInputs = (0x1L << currBanchingNode.getOutgoingConnections().size()) - 1;

				if (joinedInputs == allInputs) {
					// closed - we can remove it from the stack
				} else {
					// not quite closed
					result.add(new UnclosedBranchDescriptor(currBanchingNode, joinedInputs));
				}

				index1--;
				index2--;
			}

		}

		// merged. now we need to reverse the list, because we added the elements in reverse order
		Collections.reverse(result);
		
		return result;
	}


	protected static final class UnclosedBranchDescriptor
	{
		protected OptimizerNode branchingNode;

		protected long joinedPathsVector;

		/**
		 * @param branchingNode
		 * @param joinedPathsVector
		 */
		protected UnclosedBranchDescriptor(OptimizerNode branchingNode, long joinedPathsVector)
		{
			this.branchingNode = branchingNode;
			this.joinedPathsVector = joinedPathsVector;
		}

		public OptimizerNode getBranchingNode() {
			return this.branchingNode;
		}

		public long getJoinedPathsVector() {
			return this.joinedPathsVector;
		}
	}
}<|MERGE_RESOLUTION|>--- conflicted
+++ resolved
@@ -378,25 +378,14 @@
 		return PactType.getType(this.pactContract.getClass());
 	}
 
-<<<<<<< HEAD
-	/**
-	 * Gets the output contract declared on the user function that is wrapped in the PACT of this node.
-	 * 
-	 * @return The declared output contract, or <tt>OutputContract.None</tt>, if none was declared.
-	 */
-	public OutputContract getOutputContract() {
-		return this.outputContract;
-	}
-=======
 //	/**
 //	 * Gets the output contract declared on the user function that is wrapped in the PACT of this node.
 //	 * 
 //	 * @return The declared output contract, or <tt>OutputContract.None</tt>, if none was declared.
 //	 */
 //	public OutputContract getOutputContract() {
-//		return outputContract;
+//		return this.outputContract;
 //	}
->>>>>>> 3775fdca
 
 	/**
 	 * Gets the degree of parallelism for the contract represented by this optimizer node.
@@ -685,58 +674,6 @@
 		this.intProps = props.isEmpty() ? Collections.<InterestingProperties> emptyList() : props;
 	}
 
-<<<<<<< HEAD
-	/**
-	 * Utility method that gets the output contract declared on a user function.
-	 * 
-	 * @return The <tt>OutputContract</tt> enum for the declared output contract, or <tt>OutputContract.None</tt>,
-	 *         if none is declared.
-	 * @throws CompilerException
-	 *         Thrown, if more than one output contract is declared on the user function.
-	 */
-	protected OutputContract determineOutputContractFromStub() {
-		Class<? extends Annotation> clazz = null;
-		OutputContract oc = null;
-
-		// Check whether output Contact is overridden
-		if (getPactContract() instanceof OutputContractConfigurable) {
-			clazz = ((OutputContractConfigurable) getPactContract()).getOutputContract();
-			if (clazz != null) {
-				OutputContract cc = OutputContract.getOutputContract(clazz);
-				if (cc != null) {
-					oc = cc;
-				}
-			}
-		}
-
-		// get all annotations on the class
-		if (oc == null) {
-			Class<?> stubClass = getPactContract().getUserCodeClass();
-			Annotation[] allAnnotations = stubClass.getAnnotations();
-
-			// for each annotation, see if it is a output contract annotation
-			for (int i = 0; i < allAnnotations.length; i++) {
-				clazz = allAnnotations[i].annotationType();
-
-				// check if this is an output contract annotation
-				if (clazz.getEnclosingClass().equals(eu.stratosphere.pact.common.contract.OutputContract.class)) {
-					OutputContract cc = OutputContract.getOutputContract(clazz);
-					if (cc != null) {
-						if (oc == null) {
-							oc = cc;
-						} else {
-							throw new CompilerException("Contract '" + this.pactContract.getName() + "' ("
-								+ getPactType().name() + ") has more than one output contract.");
-						}
-					}
-				}
-			}
-		}
-
-		return oc == null ? OutputContract.None : oc;
-	}
-	
-=======
 //	/**
 //	 * Utility method that gets the output contract declared on a user function.
 //	 * 
@@ -787,7 +724,6 @@
 //		return oc == null ? OutputContract.None : oc;
 //	}
 
->>>>>>> 3775fdca
 	/**
 	 * Takes the given list of plans that are candidates for this node in the final plan and retains for each distinct
 	 * set of interesting properties only the cheapest plan.
